--- conflicted
+++ resolved
@@ -47,10 +47,7 @@
 }
 
 const NATIVE_IMAGE_BUILD_ARGS = [
-<<<<<<< HEAD
-=======
   '--no-server',
->>>>>>> f7aaeedd
   '-H:+JNI',
   '-H:+ReportUnsupportedElementsAtRuntime',
   '-H:IncludeResourceBundles=com.google.javascript.rhino.Messages',
